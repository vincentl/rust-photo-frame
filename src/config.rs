--- conflicted
+++ resolved
@@ -1,9 +1,6 @@
 use std::path::{Path, PathBuf};
-<<<<<<< HEAD
 use std::sync::Arc;
-=======
 use std::time::{Duration, SystemTime};
->>>>>>> a4cf9bdf
 
 use anyhow::{ensure, Context, Result};
 use serde::Deserialize;
@@ -203,7 +200,6 @@
         ensure!(self.oversample > 0.0, "oversample must be positive");
         ensure!(self.fade_ms > 0, "fade-ms must be greater than zero");
         ensure!(self.dwell_ms > 0, "dwell-ms must be greater than zero");
-<<<<<<< HEAD
         self.matting.max_upscale_factor = self
             .matting
             .max_upscale_factor
@@ -211,9 +207,7 @@
         self.matting
             .prepare_runtime()
             .context("failed to prepare matting resources")?;
-=======
         self.playlist.validate()?;
->>>>>>> a4cf9bdf
         Ok(self)
     }
 }
