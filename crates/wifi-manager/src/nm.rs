use crate::config::{Config, HotspotConfig};
use anyhow::{Context, Result, anyhow};
use clap::{Args, Subcommand};
use std::collections::HashSet;
use std::process::Stdio;
use tokio::process::Command;
use tracing::{debug, info, warn};

#[derive(Debug, Subcommand)]
pub enum NmCommand {
    /// Ensure the hotspot profile exists and is configured for AP mode.
    EnsureHotspot,
    /// Bring the pf-hotspot connection up.
    HotspotUp,
    /// Bring the pf-hotspot connection down.
    HotspotDown,
    /// Add or update a Wi-Fi connection with the provided SSID/PSK.
    Add(AddArgs),
}

#[derive(Debug, Args)]
pub struct AddArgs {
    #[arg(long)]
    pub ssid: String,
    #[arg(long)]
    pub psk: String,
}

pub async fn handle_cli(cmd: NmCommand, config: &Config) -> Result<()> {
    match cmd {
        NmCommand::EnsureHotspot => {
            ensure_hotspot_profile(&config.hotspot, &config.interface, None).await?
        }
        NmCommand::HotspotUp => bring_hotspot_up(&config.hotspot).await?,
        NmCommand::HotspotDown => bring_hotspot_down(&config.hotspot).await?,
        NmCommand::Add(args) => {
            add_or_update_wifi(&config.interface, &args.ssid, &args.psk).await?;
        }
    }
    Ok(())
}

pub async fn device_connected(interface: &str) -> Result<bool> {
    let output = nmcli(&["-t", "-f", "DEVICE,STATE", "device", "status"]).await?;
    for line in output.lines() {
        let mut parts = line.split(':');
        if let (Some(dev), Some(state)) = (parts.next(), parts.next()) {
            if dev == interface {
                return Ok(state == "connected" || state == "activated" || state == "full");
            }
        }
    }
    Ok(false)
}

<<<<<<< HEAD
pub async fn active_connection_id(interface: &str) -> Result<Option<String>> {
    let output = nmcli(&[
        "-t",
        "-f",
        "GENERAL.CONNECTION",
        "device",
        "show",
        interface,
    ])
    .await?;
    for line in output.lines() {
        if let Some(value) = parse_nmcli_value(line) {
            if value == "--" {
                return Ok(None);
            }
            return Ok(Some(value));
        }
    }
    Ok(None)
}

pub async fn connected_to_infrastructure(
    interface: &str,
    hotspot_connection_id: &str,
) -> Result<bool> {
    if !device_connected(interface).await? {
        return Ok(false);
    }

    match active_connection_id(interface).await? {
        Some(active) if active == hotspot_connection_id => Ok(false),
        Some(_) => Ok(true),
        None => Ok(false),
    }
}

pub async fn gateway_reachable(interface: &str) -> Result<bool> {
    let gw = default_gateway(interface).await?;
    if let Some(gw) = gw {
        let status = Command::new("ping")
            .arg("-c")
            .arg("1")
            .arg("-W")
            .arg("2")
            .arg(&gw)
            .status()
            .await
            .with_context(|| format!("failed to spawn ping for gateway {gw}"))?;
        return Ok(status.success());
    }
    Ok(false)
}

async fn default_gateway(interface: &str) -> Result<Option<String>> {
    let output = nmcli(&["-t", "-f", "IP4.GATEWAY", "device", "show", interface]).await?;
    for line in output.lines() {
        if let Some(value) = parse_nmcli_value(line) {
            return Ok(Some(value));
        }
    }
    Ok(None)
}

fn parse_nmcli_value(line: &str) -> Option<String> {
    let trimmed = line.trim();
    if trimmed.is_empty() {
        return None;
    }

    let mut parts = trimmed.splitn(2, ':');
    let value = match (parts.next(), parts.next()) {
        (Some(_key), Some(val)) => val.trim(),
        (Some(val), None) => val.trim(),
        _ => return None,
    };

    if value.is_empty() {
        None
    } else {
        Some(value.to_string())
    }
}

=======
>>>>>>> 80e8b069
pub async fn ensure_hotspot_profile(
    hotspot: &HotspotConfig,
    interface: &str,
    password: Option<&str>,
) -> Result<()> {
    let existing = list_connection_names().await?;
    if existing.contains(&hotspot.connection_id) {
        debug!(id = %hotspot.connection_id, "hotspot profile already exists; ensuring settings");
        nmcli(&[
            "connection",
            "modify",
            &hotspot.connection_id,
            "connection.autoconnect",
            "no",
        ])
        .await?;
        nmcli(&[
            "connection",
            "modify",
            &hotspot.connection_id,
            "802-11-wireless.mode",
            "ap",
        ])
        .await?;
        nmcli(&[
            "connection",
            "modify",
            &hotspot.connection_id,
            "802-11-wireless.band",
            "bg",
        ])
        .await?;
        nmcli(&[
            "connection",
            "modify",
            &hotspot.connection_id,
            "802-11-wireless.ssid",
            &hotspot.ssid,
        ])
        .await?;
        nmcli(&[
            "connection",
            "modify",
            &hotspot.connection_id,
            "ipv4.method",
            "shared",
        ])
        .await?;
        nmcli(&[
            "connection",
            "modify",
            &hotspot.connection_id,
            "ipv6.method",
            "ignore",
        ])
        .await?;
        if let Some(pass) = password {
            nmcli(&[
                "connection",
                "modify",
                &hotspot.connection_id,
                "wifi-sec.key-mgmt",
                "wpa-psk",
            ])
            .await?;
            nmcli(&[
                "connection",
                "modify",
                &hotspot.connection_id,
                "wifi-sec.psk",
                pass,
            ])
            .await?;
        }
    } else {
        info!(id = %hotspot.connection_id, "creating hotspot profile");
        add_hotspot_profile(&hotspot.connection_id, &hotspot.ssid, interface).await?;
        nmcli(&[
            "connection",
            "modify",
            &hotspot.connection_id,
            "802-11-wireless.mode",
            "ap",
        ])
        .await?;
        nmcli(&[
            "connection",
            "modify",
            &hotspot.connection_id,
            "802-11-wireless.band",
            "bg",
        ])
        .await?;
        nmcli(&[
            "connection",
            "modify",
            &hotspot.connection_id,
            "ipv4.method",
            "shared",
        ])
        .await?;
        nmcli(&[
            "connection",
            "modify",
            &hotspot.connection_id,
            "ipv6.method",
            "ignore",
        ])
        .await?;
        if let Some(pass) = password {
            nmcli(&[
                "connection",
                "modify",
                &hotspot.connection_id,
                "wifi-sec.key-mgmt",
                "wpa-psk",
            ])
            .await?;
            nmcli(&[
                "connection",
                "modify",
                &hotspot.connection_id,
                "wifi-sec.psk",
                pass,
            ])
            .await?;
        }
    }
    if let Some(pass) = password {
        nmcli(&[
            "connection",
            "modify",
            &hotspot.connection_id,
            "wifi-sec.key-mgmt",
            "wpa-psk",
        ])
        .await?;
        nmcli(&[
            "connection",
            "modify",
            &hotspot.connection_id,
            "wifi-sec.psk",
            pass,
        ])
        .await?;
    }
    Ok(())
}

async fn add_hotspot_profile(connection_id: &str, ssid: &str, interface: &str) -> Result<()> {
    let add_args = [
        "connection",
        "add",
        "type",
        "wifi",
        "ifname",
        interface,
        "con-name",
        connection_id,
        "autoconnect",
        "no",
        "ssid",
        ssid,
    ];

    match nmcli(&add_args).await {
        Ok(_) => Ok(()),
        Err(err) if should_retry_with_wildcard(&err) => {
            warn!(
                error = ?err,
                interface,
                "failed to bind hotspot to interface; retrying with wildcard"
            );
            let wildcard_args = [
                "connection",
                "add",
                "type",
                "wifi",
                "ifname",
                "*",
                "con-name",
                connection_id,
                "autoconnect",
                "no",
                "ssid",
                ssid,
            ];
            nmcli(&wildcard_args).await.map(|_| ())
        }
        Err(err) => Err(err),
    }
}

fn should_retry_with_wildcard(err: &anyhow::Error) -> bool {
    let msg = err.to_string().to_lowercase();
    let mentions_ifname = msg.contains("ifname") || msg.contains("interface");
    let indicates_missing_device = msg.contains("not available")
        || msg.contains("no device")
        || msg.contains("not found")
        || msg.contains("not valid")
        || msg.contains("is unavailable");
    mentions_ifname && indicates_missing_device
}

pub async fn bring_hotspot_up(hotspot: &HotspotConfig) -> Result<()> {
    nmcli(&["connection", "up", &hotspot.connection_id]).await?;
    Ok(())
}

pub async fn bring_hotspot_down(hotspot: &HotspotConfig) -> Result<()> {
    let res = nmcli(&["connection", "down", &hotspot.connection_id]).await;
    match res {
        Ok(_) => Ok(()),
        Err(err) => {
            debug!(error = ?err, "failed to bring hotspot down (continuing)");
            Ok(())
        }
    }
}

pub async fn add_or_update_wifi(interface: &str, ssid: &str, psk: &str) -> Result<String> {
    let connection_id = format!("pf-wifi-{}", sanitize_id(ssid));
    ensure_psk_rules(psk)?;
    let existing = list_connection_names().await?;
    if existing.contains(&connection_id) {
        info!(connection = %connection_id, "updating stored credentials");
        nmcli(&[
            "connection",
            "modify",
            &connection_id,
            "802-11-wireless.ssid",
            ssid,
        ])
        .await?;
        nmcli(&[
            "connection",
            "modify",
            &connection_id,
            "wifi-sec.key-mgmt",
            "wpa-psk",
        ])
        .await?;
        nmcli(&["connection", "modify", &connection_id, "wifi-sec.psk", psk]).await?;
        nmcli(&[
            "connection",
            "modify",
            &connection_id,
            "connection.autoconnect",
            "yes",
        ])
        .await?;
    } else {
        info!(connection = %connection_id, "adding new Wi-Fi connection profile");
        nmcli(&[
            "connection",
            "add",
            "type",
            "wifi",
            "ifname",
            interface,
            "con-name",
            &connection_id,
            "ssid",
            ssid,
            "wifi-sec.key-mgmt",
            "wpa-psk",
            "wifi-sec.psk",
            psk,
            "connection.autoconnect",
            "yes",
        ])
        .await?;
    }
    Ok(connection_id)
}

pub async fn activate_connection(connection_id: &str) -> Result<()> {
    nmcli(&["connection", "up", connection_id]).await?;
    Ok(())
}

async fn list_connection_names() -> Result<HashSet<String>> {
    let output = nmcli(&["-t", "-f", "NAME", "connection", "show"]).await?;
    Ok(output
        .lines()
        .map(|line| line.trim().to_string())
        .filter(|s| !s.is_empty())
        .collect())
}

fn sanitize_id(ssid: &str) -> String {
    let mut id = ssid
        .chars()
        .map(|c| if c.is_ascii_alphanumeric() { c } else { '-' })
        .collect::<String>();
    if id.is_empty() {
        id.push('x');
    }
    if id.len() > 20 {
        id.truncate(20);
    }
    id.to_lowercase()
}

fn ensure_psk_rules(psk: &str) -> Result<()> {
    let len = psk.chars().count();
    if (8..=63).contains(&len) {
        Ok(())
    } else {
        Err(anyhow!("Password must be between 8 and 63 characters"))
    }
}

async fn nmcli(args: &[&str]) -> Result<String> {
    debug!(command = %display_args(args), "running nmcli");
    let mut cmd = Command::new("nmcli");
    cmd.args(args);
    cmd.stdout(Stdio::piped());
    cmd.stderr(Stdio::piped());
    let output = cmd.output().await.context("failed to execute nmcli")?;
    if output.status.success() {
        Ok(String::from_utf8_lossy(&output.stdout).to_string())
    } else {
        let stderr = String::from_utf8_lossy(&output.stderr);
        Err(anyhow!(
            "nmcli {} failed: {}",
            display_args(args),
            stderr.trim()
        ))
    }
}

fn display_args(args: &[&str]) -> String {
    let mut masked = Vec::with_capacity(args.len());
    let mut skip_next = false;
    for arg in args.iter() {
        if skip_next {
            masked.push("<redacted>");
            skip_next = false;
            continue;
        }
        if matches!(arg.as_ref(), "wifi-sec.psk" | "psk") {
            masked.push(arg);
            skip_next = true;
        } else {
            masked.push(arg);
        }
    }
    masked.join(" ")
}<|MERGE_RESOLUTION|>--- conflicted
+++ resolved
@@ -53,7 +53,6 @@
     Ok(false)
 }
 
-<<<<<<< HEAD
 pub async fn active_connection_id(interface: &str) -> Result<Option<String>> {
     let output = nmcli(&[
         "-t",
@@ -137,8 +136,6 @@
     }
 }
 
-=======
->>>>>>> 80e8b069
 pub async fn ensure_hotspot_profile(
     hotspot: &HotspotConfig,
     interface: &str,
