//! Viewer scene definitions.
//!
//! This module will house the logic for state-specific viewer behaviour.

use std::collections::VecDeque;
use std::time::Instant;

use rand::Rng;
use tokio::sync::mpsc::Sender;
use wgpu::{CommandEncoder, TextureView};
use winit::dpi::PhysicalSize;
use winit::window::Window;

use crate::config::TransitionConfig;
use crate::events::Displayed;
use crate::tasks::greeting_screen::GreetingScreen;

use super::{ImgTex, TransitionState};

struct OverlayScene {
    screen: GreetingScreen,
    layout_dirty: bool,
    redraw_pending: bool,
    size: PhysicalSize<u32>,
    scale_factor: f64,
}

impl OverlayScene {
    fn new(screen: GreetingScreen) -> Self {
        Self {
            screen,
            layout_dirty: true,
            redraw_pending: false,
            size: PhysicalSize::new(0, 0),
            scale_factor: 1.0,
        }
    }

    fn resize(&mut self, new_size: PhysicalSize<u32>, scale_factor: f64) {
        if self.size == new_size && (self.scale_factor - scale_factor).abs() < f64::EPSILON {
            return;
        }
        self.size = new_size;
        self.scale_factor = scale_factor;
        self.screen.resize(new_size, scale_factor);
        self.mark_layout_dirty();
    }

    fn set_message(&mut self, message: impl Into<String>) {
        if self.screen.set_message(message) {
            self.mark_layout_dirty();
        }
    }

    fn ensure_layout_ready(&mut self) -> bool {
        if !self.layout_dirty {
            return true;
        }
        if self.screen.update_layout() {
            self.layout_dirty = false;
            true
        } else {
            false
        }
    }

    fn render(&mut self, encoder: &mut CommandEncoder, target_view: &TextureView) -> bool {
        if !self.ensure_layout_ready() {
            return false;
        }
        if !self.screen.render(encoder, target_view) {
            return false;
        }
        self.redraw_pending = false;
        true
    }

    fn mark_layout_dirty(&mut self) {
        self.layout_dirty = true;
        self.redraw_pending = true;
    }

    fn mark_redraw_needed(&mut self) {
        self.redraw_pending = true;
    }

    fn needs_redraw(&self) -> bool {
        self.redraw_pending
    }

    fn after_submit(&mut self) {
        self.screen.after_submit();
    }
}

/// State container for the greeting overlay scene.
pub(super) struct GreetingScene {
    overlay: OverlayScene,
}

impl GreetingScene {
    pub(super) fn new(screen: GreetingScreen) -> Self {
        Self {
            overlay: OverlayScene::new(screen),
        }
    }

    pub(super) fn resize(&mut self, new_size: PhysicalSize<u32>, scale_factor: f64) {
        self.overlay.resize(new_size, scale_factor);
    }

    pub(super) fn set_message(&mut self, message: impl Into<String>) {
        self.overlay.set_message(message);
    }

    pub(super) fn ensure_layout_ready(&mut self) -> bool {
        self.overlay.ensure_layout_ready()
    }

    pub(super) fn render(
        &mut self,
        encoder: &mut CommandEncoder,
        target_view: &TextureView,
    ) -> bool {
        self.overlay.render(encoder, target_view)
    }

    pub(super) fn mark_redraw_needed(&mut self) {
        self.overlay.mark_redraw_needed();
    }

    pub(super) fn needs_redraw(&self) -> bool {
        self.overlay.needs_redraw()
    }

    pub(super) fn after_submit(&mut self) {
        self.overlay.after_submit();
    }
}

/// State container for the sleep overlay scene.
pub(super) struct SleepScene {
    overlay: OverlayScene,
}

impl SleepScene {
    pub(super) fn new(screen: GreetingScreen) -> Self {
        Self {
            overlay: OverlayScene::new(screen),
        }
    }

    pub(super) fn resize(&mut self, new_size: PhysicalSize<u32>, scale_factor: f64) {
        self.overlay.resize(new_size, scale_factor);
    }

    pub(super) fn set_message(&mut self, message: impl Into<String>) {
        self.overlay.set_message(message);
    }

    pub(super) fn ensure_layout_ready(&mut self) -> bool {
        self.overlay.ensure_layout_ready()
    }

    pub(super) fn render(
        &mut self,
        encoder: &mut CommandEncoder,
        target_view: &TextureView,
    ) -> bool {
        self.overlay.render(encoder, target_view)
    }

    pub(super) fn mark_redraw_needed(&mut self) {
        self.overlay.mark_redraw_needed();
    }

    pub(super) fn needs_redraw(&self) -> bool {
        self.overlay.needs_redraw()
    }

    pub(super) fn after_submit(&mut self) {
        self.overlay.after_submit();
    }
}

/// State container for the wake (slideshow) scene.
pub(super) struct WakeScene {
    current: Option<ImgTex>,
    next: Option<ImgTex>,
    transition_state: Option<TransitionState>,
    displayed_at: Option<Instant>,
    pending: VecDeque<ImgTex>,
    pending_redraw: bool,
    dwell_ms: u64,
    transition_cfg: TransitionConfig,
}

impl WakeScene {
    /// Creates a new [`WakeScene`] configured with the slideshow dwell and transition settings.
    pub(super) fn new(dwell_ms: u64, transition_cfg: TransitionConfig) -> Self {
        if let Some(option) = transition_cfg.primary_option() {
            tracing::debug!(
                transition_kind = ?option.kind(),
                duration_ms = option.duration().as_millis(),
                "wake_scene_primary_transition_loaded"
            );
        }

        Self {
            current: None,
            next: None,
            transition_state: None,
            displayed_at: None,
            pending: VecDeque::new(),
            pending_redraw: false,
            dwell_ms,
            transition_cfg,
        }
    }

    /// Clears all slideshow state, returning the scene to its initial idle state.
    pub(super) fn reset(&mut self) {
        self.current = None;
        self.next = None;
        self.transition_state = None;
        self.displayed_at = None;
        self.pending.clear();
        self.pending_redraw = false;
    }

    /// Returns the currently displayed image, if present.
    pub(super) fn current(&self) -> Option<&ImgTex> {
        self.current.as_ref()
    }

    /// Sets the currently displayed image.
    pub(super) fn set_current(&mut self, current: Option<ImgTex>) {
        self.current = current;
    }

    /// Returns the next staged image.
    pub(super) fn next(&self) -> Option<&ImgTex> {
        self.next.as_ref()
    }

    /// Sets the next staged image.
    pub(super) fn set_next(&mut self, next: Option<ImgTex>) {
        self.next = next;
    }

    /// Takes the next staged image, if present.
    pub(super) fn take_next(&mut self) -> Option<ImgTex> {
        self.next.take()
    }

    /// Provides mutable access to the pending slideshow queue.
    pub(super) fn pending_mut(&mut self) -> &mut VecDeque<ImgTex> {
        &mut self.pending
    }

    /// Provides immutable access to the pending slideshow queue.
    pub(super) fn pending(&self) -> &VecDeque<ImgTex> {
        &self.pending
    }

    /// Marks that the wake scene should request a redraw on the next loop.
    pub(super) fn mark_redraw_needed(&mut self) {
        self.pending_redraw = true;
    }

    /// Returns whether a redraw is pending for the wake scene.
    pub(super) fn needs_redraw(&self) -> bool {
        self.pending_redraw
    }

    /// Clears the redraw flag, returning whether one had been set.
    pub(super) fn take_redraw_needed(&mut self) -> bool {
        std::mem::take(&mut self.pending_redraw)
    }

    /// Returns the timestamp when the current image started displaying.
    pub(super) fn displayed_at(&self) -> Option<Instant> {
        self.displayed_at
    }

    /// Updates the timestamp when the current image started displaying.
    pub(super) fn set_displayed_at(&mut self, instant: Option<Instant>) {
        self.displayed_at = instant;
    }

    /// Exposes the current transition state for rendering.
    pub(super) fn transition_state(&self) -> Option<&TransitionState> {
        self.transition_state.as_ref()
    }

    /// Replaces the active transition state.
    pub(super) fn set_transition_state(&mut self, state: Option<TransitionState>) {
        self.transition_state = state;
    }

    /// Finalizes an in-flight transition, promoting the staged image to current if complete.
    pub(super) fn finalize_transition(&mut self, to_manager_displayed: &Sender<Displayed>) {
        if self
            .transition_state
            .as_ref()
            .is_some_and(TransitionState::is_complete)
        {
            let state = self
                .transition_state
                .take()
                .expect("transition state should exist when complete");
            if let Some(next) = self.next.take() {
                let path = next.path.clone();
                tracing::debug!(
                    "transition_end kind={} path={} queue_depth={}",
                    state.kind(),
                    path.display(),
                    self.pending.len()
                );
                self.current = Some(next);
                self.pending_redraw = true;
                self.displayed_at = Some(Instant::now());
                let _ = to_manager_displayed.try_send(Displayed(path));
            }
        }
    }

    /// Starts a transition when the dwell time elapses and staged images are available.
    pub(super) fn maybe_start_transition(&mut self, rng: &mut impl Rng) {
        if self.transition_state.is_some() {
            return;
        }
        let Some(shown_at) = self.displayed_at else {
            return;
        };
        if shown_at.elapsed() < std::time::Duration::from_millis(self.dwell_ms) {
            return;
        }
        if self.next.is_none() {
            if let Some(stage) = self.pending.pop_front() {
                tracing::debug!(
                    "transition_stage path={} queue_depth={}",
                    stage.path.display(),
                    self.pending.len()
                );
                self.next = Some(stage);
            }
        }
        if self.next.is_some() && self.current.is_some() {
            let option = self.transition_cfg.choose_option(rng);
            let kind = option.kind();
            let state = TransitionState::new(option, Instant::now(), rng);
            if let Some(next) = &self.next {
                tracing::debug!(
                    "transition_start kind={} path={} queue_depth={}",
                    kind,
                    next.path.display(),
                    self.pending.len()
                );
            }
            self.transition_state = Some(state);
        }
    }

    pub(super) fn enter_wake(&mut self) {
        self.pending_redraw = true;
        if self.displayed_at.is_some() {
            self.displayed_at = Some(Instant::now());
        }
    }
}

/// Execution context shared with viewer scenes.
///
/// A [`SceneContext`] exposes the subset of the viewer application state that a scene may
/// interact with. This keeps scene logic focused on presentation concerns while preventing
/// direct access to unrelated subsystems.
pub(super) struct SceneContext<'a> {
    window: Option<&'a Window>,
    greeting_overlay: Option<&'a mut GreetingScene>,
    sleep_overlay: Option<&'a mut SleepScene>,
    redraw: &'a mut dyn FnMut(),
}

impl<'a> SceneContext<'a> {
    /// Creates a new [`SceneContext`] scoped to the currently active viewer state.
    pub(super) fn new(
        window: Option<&'a Window>,
        greeting_overlay: Option<&'a mut GreetingScene>,
        sleep_overlay: Option<&'a mut SleepScene>,
        redraw: &'a mut dyn FnMut(),
    ) -> Self {
        Self {
            window,
            greeting_overlay,
            sleep_overlay,
            redraw,
        }
    }

    /// Returns the active window handle, if the viewer has created one.
    pub(super) fn window(&self) -> Option<&'a Window> {
        self.window
    }

    /// Provides mutable access to the greeting overlay scene when it is available.
    pub(super) fn greeting_overlay(&mut self) -> Option<&mut GreetingScene> {
        self.greeting_overlay.as_deref_mut()
    }

    /// Provides mutable access to the sleep overlay scene when it is available.
    pub(super) fn sleep_overlay(&mut self) -> Option<&mut SleepScene> {
        self.sleep_overlay.as_deref_mut()
    }

    /// Requests a redraw from the viewer event loop.
    pub(super) fn request_redraw(&mut self) {
        (self.redraw)();
    }
}

/// Common interface implemented by each viewer scene (greeting, wake, sleep).
pub(super) trait Scene {
    /// Called when the scene becomes active.
    fn enter(&mut self, _ctx: SceneContext<'_>) {}

    /// Called before the scene is deactivated.
    fn exit(&mut self, _ctx: SceneContext<'_>) {}

    /// Called from the event loop `about_to_wait` hook.
    fn about_to_wait(&mut self, _ctx: SceneContext<'_>) {}

    /// Called when the viewer wants the scene to ensure any redraw requests are queued.
    fn request_redraw(&mut self, _ctx: SceneContext<'_>) {}
<<<<<<< HEAD
}

impl Scene for GreetingScene {}

impl Scene for SleepScene {}

impl Scene for WakeScene {
    fn enter(&mut self, _ctx: SceneContext<'_>) {
        self.enter_wake();
    }
=======
>>>>>>> bac0862b
}<|MERGE_RESOLUTION|>--- conflicted
+++ resolved
@@ -432,17 +432,4 @@
 
     /// Called when the viewer wants the scene to ensure any redraw requests are queued.
     fn request_redraw(&mut self, _ctx: SceneContext<'_>) {}
-<<<<<<< HEAD
-}
-
-impl Scene for GreetingScene {}
-
-impl Scene for SleepScene {}
-
-impl Scene for WakeScene {
-    fn enter(&mut self, _ctx: SceneContext<'_>) {
-        self.enter_wake();
-    }
-=======
->>>>>>> bac0862b
 }