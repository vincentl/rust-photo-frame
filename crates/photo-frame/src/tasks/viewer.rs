--- conflicted
+++ resolved
@@ -1389,23 +1389,6 @@
             if self.mode_kind() != ViewerModeKind::Greeting {
                 info!("viewer: entering greeting");
             }
-<<<<<<< HEAD
-            self.mode_mut().wake_mut().take_redraw_needed();
-            self.set_mode(ViewerModeKind::Greeting);
-            let window_dims = self
-                .window
-                .as_ref()
-                .map(|window| (window.inner_size(), window.scale_factor()));
-            let greeting_message = self
-                .full_config
-                .greeting_screen
-                .screen()
-                .message_or_default()
-                .into_owned();
-            if let Some(greeting) = self.mode_mut().greeting_mut() {
-                if let Some((size, scale_factor)) = window_dims {
-                    greeting.resize(size, scale_factor);
-=======
             self.viewer_state = ViewerState::Greeting;
             let duration = self.full_config.greeting_screen.effective_duration();
             let duration_ms = duration.as_millis().min(u128::from(u64::MAX)) as u64;
@@ -1416,7 +1399,6 @@
                     let size = window.inner_size();
                     let scale_factor = window.scale_factor();
                     gpu.greeting.resize(size, scale_factor);
->>>>>>> bac0862b
                 }
                 greeting.set_message(greeting_message);
                 greeting.mark_redraw_needed();
