--- conflicted
+++ resolved
@@ -2490,22 +2490,6 @@
                                         let stroke_width = *stroke_width;
                                         let tolerance = *tolerance;
                                         if have_current && have_next {
-<<<<<<< HEAD
-                                            // Default to WGSL iris (robust on Pi). Set
-                                            // PHOTOFRAME_IRIS_FORCE_TESSELLATED=1 to use the tessellated path.
-                                            let force_tessellated =
-                                                std::env::var("PHOTOFRAME_IRIS_FORCE_TESSELLATED")
-                                                    .map(|s| {
-                                                        matches!(
-                                                            s.as_str(),
-                                                            "1" | "true" | "yes" | "on"
-                                                        )
-                                                    })
-                                                    .unwrap_or(false);
-
-                                            if !force_tessellated {
-=======
->>>>>>> bda39398
                                                 let base_progress = state.progress();
                                                 let eased_progress = {
                                                     let c = base_progress.clamp(0.0, 1.0);
@@ -2527,89 +2511,6 @@
                                                 uniforms.params3 = stroke_rgba; // stroke RGBA
                                                 uniforms.iris_pad0 = stroke_width; // stroke width in px
                                                 should_draw_quad = true;
-<<<<<<< HEAD
-                                            } else {
-                                                let base_progress = state.progress();
-                                                let timeline =
-                                                    if matches!(direction, IrisDirection::Close) {
-                                                        1.0 - base_progress
-                                                    } else {
-                                                        base_progress
-                                                    };
-                                                let ease = |value: f32| {
-                                                    let clamped = value.clamp(0.0, 1.0);
-                                                    clamped * clamped * (3.0 - 2.0 * clamped)
-                                                };
-                                                let closeness = if timeline < 0.5 {
-                                                    ease(timeline * 2.0)
-                                                } else {
-                                                    1.0 - ease((timeline - 0.5) * 2.0)
-                                                };
-                                                let stage = if timeline < 0.5 {
-                                                    IrisStage::Closing
-                                                } else {
-                                                    IrisStage::Opening
-                                                };
-                                                {
-                                                    let clear_pass = encoder.begin_render_pass(
-                                                        &wgpu::RenderPassDescriptor {
-                                                            label: Some("iris-clear-pass"),
-                                                            color_attachments: &[Some(
-                                                                wgpu::RenderPassColorAttachment {
-                                                                    view: &view,
-                                                                    depth_slice: None,
-                                                                    resolve_target: None,
-                                                                    ops: wgpu::Operations {
-                                                                        load: wgpu::LoadOp::Clear(
-                                                                            self.clear_color,
-                                                                        ),
-                                                                        store: wgpu::StoreOp::Store,
-                                                                    },
-                                                                },
-                                                            )],
-                                                            depth_stencil_attachment: None,
-                                                            occlusion_query_set: None,
-                                                            timestamp_writes: None,
-                                                        },
-                                                    );
-                                                    drop(clear_pass);
-                                                }
-                                                let rotation_sign =
-                                                    if matches!(direction, IrisDirection::Close) {
-                                                        -1.0
-                                                    } else {
-                                                        1.0
-                                                    };
-                                                let params = IrisDrawParams {
-                                                    screen_size: [screen_w, screen_h],
-                                                    blades,
-                                                    closeness,
-                                                    tolerance,
-                                                    stroke_width,
-                                                    rotation: rotate_radians
-                                                        * base_progress
-                                                        * rotation_sign,
-                                                    fill_color: fill_rgba,
-                                                    stroke_color: stroke_rgba,
-                                                    stage,
-                                                    current_rect,
-                                                    next_rect,
-                                                    current_bind,
-                                                    next_bind,
-                                                };
-                                                iris_rendered = gpu.iris.draw(
-                                                    &gpu.device,
-                                                    &gpu.queue,
-                                                    &mut encoder,
-                                                    &view,
-                                                    params,
-                                                );
-                                                if !iris_rendered {
-                                                    should_draw_quad = have_current;
-                                                }
-                                            }
-=======
->>>>>>> bda39398
                                         } else {
                                             should_draw_quad = have_current;
                                         }
