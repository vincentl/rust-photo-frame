--- conflicted
+++ resolved
@@ -3,12 +3,8 @@
 use self::scenes::{GreetingScene, Scene, SceneContext, SleepScene};
 
 use crate::config::{
-<<<<<<< HEAD
     IrisDirection, IrisEasing, MattingConfig, MattingMode, MattingOptions, TransitionConfig,
     TransitionKind, TransitionMode, TransitionOptions,
-=======
-    MattingConfig, MattingMode, MattingOptions, TransitionKind, TransitionMode, TransitionOptions,
->>>>>>> 8befd7c7
 };
 use crate::events::{
     Displayed, PhotoLoaded, PreparedImageCpu, ViewerCommand, ViewerState as ControlViewerState,
@@ -268,7 +264,6 @@
     mat_pipeline: &'a MattingPipeline,
 }
 
-<<<<<<< HEAD
 fn surface_state_for_queue(
     surface_ready: bool,
     surface: Option<SurfaceState>,
@@ -276,8 +271,6 @@
     if surface_ready { surface } else { None }
 }
 
-=======
->>>>>>> 8befd7c7
 impl<'a> MattingBridge<'a> {
     fn queue_for_wake(&mut self, wake: &mut scenes::WakeScene) {
         while wake.pending().len() + *self.mat_inflight < self.preload_count {
@@ -1118,21 +1111,14 @@
             let Some(mut mode) = self.mode.take() else {
                 return None;
             };
-            let surface = self.active_surface();
+            let surface = gface();
             let mut bridge = MattingBridge {
                 preload_count: self.preload_count,
                 mat_inflight: &mut self.mat_inflight,
                 deferred_images: &mut self.deferred_images,
                 ready_results: &mut self.ready_results,
                 from_loader: &mut self.from_loader,
-<<<<<<< HEAD
                 surface,
-=======
-                surface: self
-                    .gpu
-                    .as_ref()
-                    .map(|gpu| SurfaceState::from_config(&gpu.config, &gpu.limits)),
->>>>>>> 8befd7c7
                 matting: &self.matting,
                 oversample: self.oversample,
                 mat_pipeline: &self.mat_pipeline,
@@ -1202,14 +1188,7 @@
                 deferred_images: &mut self.deferred_images,
                 ready_results: &mut self.ready_results,
                 from_loader: &mut self.from_loader,
-<<<<<<< HEAD
                 surface,
-=======
-                surface: self
-                    .gpu
-                    .as_ref()
-                    .map(|gpu| SurfaceState::from_config(&gpu.config, &gpu.limits)),
->>>>>>> 8befd7c7
                 matting: &self.matting,
                 oversample: self.oversample,
                 mat_pipeline: &self.mat_pipeline,
@@ -1429,24 +1408,14 @@
             // `queue_for_wake` defers work until the surface reports a usable size.
             // Once `WindowEvent::Resized` updates `self.gpu.config`, the next tick will
             // call this helper again and retry automatically.
-<<<<<<< HEAD
             let surface = self.active_surface();
-=======
->>>>>>> 8befd7c7
             let mut bridge = MattingBridge {
                 preload_count: self.preload_count,
                 mat_inflight: &mut self.mat_inflight,
                 deferred_images: &mut self.deferred_images,
                 ready_results: &mut self.ready_results,
                 from_loader: &mut self.from_loader,
-<<<<<<< HEAD
                 surface,
-=======
-                surface: self
-                    .gpu
-                    .as_ref()
-                    .map(|gpu| SurfaceState::from_config(&gpu.config, &gpu.limits)),
->>>>>>> 8befd7c7
                 matting: &self.matting,
                 oversample: self.oversample,
                 mat_pipeline: &self.mat_pipeline,
